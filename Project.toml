--- conflicted
+++ resolved
@@ -15,10 +15,5 @@
 DataFrames = "1"
 Distributions = "0.25"
 RecipesBase = "1"
-<<<<<<< HEAD
 Turing = "0.29"
-julia = "1.9"
-=======
-Turing = "0.21, 0.22, 0.23, 0.24, 0.25, 0.26, 0.27, 0.28, 0.29"
-julia = "1.8, 1.9"
->>>>>>> 417e58ec
+julia = "1.9"