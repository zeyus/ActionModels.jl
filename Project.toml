name = "ActionModels"
uuid = "320cf53b-cc3b-4b34-9a10-0ecb113566a3"
authors = ["Peter Thestrup Waade <peter@waade.net>"]
version = "0.1.0"

[deps]
Distributions = "31c24e10-a181-5473-b8eb-7969acd0382f"
Logging = "56ddb016-857b-54e1-b83d-db4d58db5568"
RecipesBase = "3cdcf5f2-1ef4-517c-9805-6587b60abb01"
Turing = "fce5fe82-541a-59a6-adf8-730c64b5f9a0"

[compat]
<<<<<<< HEAD
Turing = "0.21"
=======
Distributions = "0.25"
>>>>>>> d0b66631
<|MERGE_RESOLUTION|>--- conflicted
+++ resolved
@@ -10,8 +10,5 @@
 Turing = "fce5fe82-541a-59a6-adf8-730c64b5f9a0"
 
 [compat]
-<<<<<<< HEAD
 Turing = "0.21"
-=======
-Distributions = "0.25"
->>>>>>> d0b66631
+Distributions = "0.25"