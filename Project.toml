name = "ActionModels"
uuid = "320cf53b-cc3b-4b34-9a10-0ecb113566a3"
<<<<<<< HEAD
authors = ["Peter Thestrup Waade ptw@cas.au.dk",
            "Anna Hedvig Møller hedvig.2808@gmail.com",
            "Jacopo Comoglio jacopo.comoglio@gmail.com",
            "Christoph Mathys chmathys@cas.au.dk"]
version = "0.5.0"
=======
authors = ["Peter Thestrup Waade <peter@waade.net>"]
version = "0.4.3"
>>>>>>> 5cd87636

[deps]
DataFrames = "a93c6f00-e57d-5684-b7b6-d8193f3e46c0"
Distributed = "8ba89e20-285c-5b6f-9357-94700520ee1b"
Distributions = "31c24e10-a181-5473-b8eb-7969acd0382f"
Logging = "56ddb016-857b-54e1-b83d-db4d58db5568"
ReverseDiff = "37e2e3b7-166d-5795-8a7a-e32c996b4267"
Turing = "fce5fe82-541a-59a6-adf8-730c64b5f9a0"
RecipesBase = "3cdcf5f2-1ef4-517c-9805-6587b60abb01"

[compat]
DataFrames = "1"
Distributions = "0.25"
RecipesBase = "1"
Turing = "0.30"
julia = "1.9"
ReverseDiff = "1"<|MERGE_RESOLUTION|>--- conflicted
+++ resolved
@@ -1,15 +1,10 @@
 name = "ActionModels"
 uuid = "320cf53b-cc3b-4b34-9a10-0ecb113566a3"
-<<<<<<< HEAD
 authors = ["Peter Thestrup Waade ptw@cas.au.dk",
             "Anna Hedvig Møller hedvig.2808@gmail.com",
             "Jacopo Comoglio jacopo.comoglio@gmail.com",
             "Christoph Mathys chmathys@cas.au.dk"]
 version = "0.5.0"
-=======
-authors = ["Peter Thestrup Waade <peter@waade.net>"]
-version = "0.4.3"
->>>>>>> 5cd87636
 
 [deps]
 DataFrames = "a93c6f00-e57d-5684-b7b6-d8193f3e46c0"
