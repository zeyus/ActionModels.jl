<<<<<<< HEAD
using Turing
function fit_model(
    agent::AgentStruct,
    inputs::Vector{Float64},
    responses::Vector{Float64},
    params_priors_list = []::Vector{Tuple{String,Distribution{Univariate,Continuous}}},
    fixed_params_list = []::Vector{Tuple{String,Real}},
    sampler = NUTS(),
    iterations = 1000,
)
=======
function fit_model(agent::AgentStruct,inputs::Vector{Float64},responses::Union{Vector{Float64},Missing},params_priors_list=[]::Vector{Tuple{String, Distribution}},fixed_params_list=[]::Vector{Tuple{String, Real}}, sampler=NUTS(),iterations=1000)

>>>>>>> 513ab43f
    old_params = get_params(agent)
    change_params(agent::AgentStruct, fixed_params_list)
    params_name = Dict()
    for param in params_priors_list
        params_name["params["*param[1]*"]"] = param[1]
    end
    @model function fit_hgf(y, ::Type{T} = Float64) where {T}
        if responses === missing
            y = Vector{T}(undef, length(inputs))
        end
        params = Dict()
        for param in params_priors_list
            params[param[1]] ~ param[2]
        end
        reset!(agent)
        params_list = []
        for i in params
            push!(params_list, (i[1], i[2]))
        end
        change_params(agent::AgentStruct, params_list)

<<<<<<< HEAD
        for i in range(1, length(responses))
            y[i] ~ agent.action_model(agent, inputs[i])
        end
    end
    chain = sample(fit_hgf(responses), sampler, iterations)
=======
        for i in range(1,length(inputs))
            y[i] ~ agent.action_model(agent, inputs[i])
        end
    end
    chain=sample(fit_hgf(responses), sampler,iterations)
    new_chain = replacenames(chain, params_name)
>>>>>>> 513ab43f
    change_params(agent, old_params)
    reset!(agent)
    return new_chain
end<|MERGE_RESOLUTION|>--- conflicted
+++ resolved
@@ -1,18 +1,5 @@
-<<<<<<< HEAD
-using Turing
-function fit_model(
-    agent::AgentStruct,
-    inputs::Vector{Float64},
-    responses::Vector{Float64},
-    params_priors_list = []::Vector{Tuple{String,Distribution{Univariate,Continuous}}},
-    fixed_params_list = []::Vector{Tuple{String,Real}},
-    sampler = NUTS(),
-    iterations = 1000,
-)
-=======
 function fit_model(agent::AgentStruct,inputs::Vector{Float64},responses::Union{Vector{Float64},Missing},params_priors_list=[]::Vector{Tuple{String, Distribution}},fixed_params_list=[]::Vector{Tuple{String, Real}}, sampler=NUTS(),iterations=1000)
 
->>>>>>> 513ab43f
     old_params = get_params(agent)
     change_params(agent::AgentStruct, fixed_params_list)
     params_name = Dict()
@@ -34,20 +21,12 @@
         end
         change_params(agent::AgentStruct, params_list)
 
-<<<<<<< HEAD
-        for i in range(1, length(responses))
-            y[i] ~ agent.action_model(agent, inputs[i])
-        end
-    end
-    chain = sample(fit_hgf(responses), sampler, iterations)
-=======
         for i in range(1,length(inputs))
             y[i] ~ agent.action_model(agent, inputs[i])
         end
     end
     chain=sample(fit_hgf(responses), sampler,iterations)
     new_chain = replacenames(chain, params_name)
->>>>>>> 513ab43f
     change_params(agent, old_params)
     reset!(agent)
     return new_chain
