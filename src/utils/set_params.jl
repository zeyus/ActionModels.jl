--- conflicted
+++ resolved
@@ -12,33 +12,6 @@
             agent.state[string(feat)] = getfield(params_list, feat)
             #Else it's an action model parameter or starting state
         else
-<<<<<<< HEAD
-            first_arg = split(string(feat), '_')[1]
-            second_arg = split(string(feat), '_')[2]
-            #If it is an Input node
-            if first_arg in keys(agent.perception_struct.input_nodes)
-                #check if it is a value_coupling
-                if second_arg in [
-                    agent.perception_struct.input_nodes[first_arg].value_parents[i].name for
-                    i =
-                        1:length(
-                            agent.perception_struct.input_nodes[first_arg].value_parents,
-                        )
-                ]
-                    agent.perception_struct.input_nodes[first_arg].params.value_coupling[second_arg] =
-                        getfield(params_list, feat)
-                    #check if it is a volatility_coupling
-                elseif second_arg in [
-                            agent.perception_struct.input_nodes[first_arg].volatility_parents[i].name
-                    for i =
-                        1:length(
-                            agent.perception_struct.input_nodes[first_arg].volatility_parents,
-                        )
-                ]
-                    agent.perception_struct.input_nodes[first_arg].params.volatility_coupling[second_arg] =
-                        getfield(params_list, feat)
-                    #It is a parameter
-=======
             hgf_params_list = merge(hgf_params_list, (Symbol(feat)=>getfield(params_list, feat),))
         end
     end
@@ -112,7 +85,6 @@
                         Symbol(param_name),
                     )[1] = getfield(params_list, feat)
                     #if it is a parameter
->>>>>>> ecbf455a
                 else
                     setproperty!(
                         hgf.state_nodes[first_arg].params,
