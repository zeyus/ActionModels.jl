using HDF5
using MCMCChains
using MCMCChainsStorage

struct ChainSaveResume
    save_every::Int
    path::String
    plot_progress::Bool
    chain_prefix::String
end

ChainSaveResume(;
    save_every::Int = 100,
    path = "./.samplingstate",
    plot_progress::Bool = false,
    chain_prefix = "ActionModels_chain_link",
) = ChainSaveResume(save_every, path, plot_progress, chain_prefix)


function prepare_sampler(
    sampler::Union{DynamicPPL.AbstractSampler,Turing.Inference.InferenceAlgorithm},
    chains::Chains,
)
    @error "Save and continue for sampler type $(typeof(sampler)) not implemented"
end

# prepare sampler for nuts
function prepare_sampler(
    sampler::NUTS,
    chains::Chains,
)
    # get the last step size
    sampler_ϵ = chains[:step_size][end]
    # create a new sampler with the last state
    # n_adapts can be zero because we load the warmed-up sampler state
    return NUTS(
        0,
        sampler.δ;
        Δ_max=sampler.Δ_max,
        adtype=sampler.adtype,
        init_ϵ=sampler_ϵ,
        max_depth=sampler.max_depth,
    )
end

function validate_saved_sampling_state!(
    save_resume::ChainSaveResume,
    n_segments::Int,
    n_chains::Int,
)
    # check if the path exists
    if !isdir(save_resume.path)
        @warn "Path $(save_resume.path) does not exist, creating it"
        mkdir(save_resume.path)
    end
    # check if the path is a directory
    if !isdir(save_resume.path)
        @error "Path $(save_resume.path) is not a directory"
    end
    # check if the path is writable
    if !(uperm(save_resume.path) & 0x02 == 0x02)
        @error "Path $(save_resume.path) is not writable"
    end
    

    # find the last segment (for each chain)
    last_segment = Int[]
    for chain in 1:n_chains
        last_seg = 0
        n_segs = 0
        for cur_seg in 1:n_segments
            if isfile(joinpath(save_resume.path, "$(save_resume.chain_prefix)_c$(chain)_s$(cur_seg).h5"))
                last_seg = cur_seg
                n_segs += 1
            end
        end
        if n_segs < last_seg
            @error "Chain $chain has missing segments, check the path $(save_resume.path)"
        end
        push!(last_segment, last_seg)
    end

    return last_segment
end

function load_segment(
    save_resume::ChainSaveResume,
    chain_n::Int,
    segment::Int,
)
    # load the chain
    chain = h5open(joinpath(save_resume.path, "$(save_resume.chain_prefix)_c$(chain_n)_s$(segment).h5"), "r") do file
        read(file, Chains)
    end
    # extra validation?
    return chain
end

function save_segment(
    seg::Chains,
    save_resume::ChainSaveResume,
    chain_n::Int,
    seg_n::Int,
)
    # save the chain
    h5open(joinpath(save_resume.path, "$(save_resume.chain_prefix)_c$(chain_n)_s$(seg_n).h5"), "w") do file
        write(file, seg)
    end
end

function combine_segments(
    save_resume::ChainSaveResume,
    n_segments::Int,
    n_chains::Int,
)
    chains::Vector{Union{Nothing,Chains}} = fill(nothing, n_chains)
    for chain in 1:n_chains
        segments::Vector{Union{Nothing,Chains}} = fill(nothing, n_segments)
        seg_start = 1
        for segment in 1:n_segments
            seg = load_segment(save_resume, chain, segment)
            # update the range
            seg_end = seg_start + length(seg) - 1
            seg = setrange(seg, seg_start:seg_end)
            seg_start = seg_end + 1
            segments[segment] = seg
        end
        chains[chain] = cat(segments..., dims=1)
    end

    return chainscat(chains...)
end


#####################################################################
### CONVENIENCE FUNCTION FOR DOING FULL MODEL FITTING IN ONE LINE ###
#####################################################################
function fit_model(
    model::DynamicPPL.Model;
    parallelization::Union{Nothing,AbstractMCMC.AbstractMCMCEnsemble}=nothing,
    sampler::Union{DynamicPPL.AbstractSampler,Turing.Inference.InferenceAlgorithm}=NUTS(;
        adtype=AutoReverseDiff(compile=true),
    ),
    n_iterations::Integer=1000,
    n_chains=1,
    show_sample_rejections::Bool=false,
    show_progress::Bool=true,
    result_save_path::Union{Nothing,String}=nothing,
    save_resume::Union{ChainSaveResume,Nothing}=nothing,
    sampler_kwargs...,
)

    # ## Set logger ##
    # #If sample rejection warnings are to be shown
    # if show_sample_rejections
    #     #Use a standard logger
    #     sampling_logger = Logging.SimpleLogger()
    # else
    #     #Use a logger which ignores messages below error level
    #     sampling_logger = Logging.SimpleLogger(Logging.Error)
    # end

    if save_resume isa ChainSaveResume && save_resume.save_every < n_iterations
        final_segment = n_iterations % save_resume.save_every
        n_segments = Int(floor(n_iterations / save_resume.save_every)) + Int(final_segment > 0)
        resume_from::Vector{Union{Nothing,Chains}} = fill(nothing, n_chains)
        samplers = fill(sampler, n_chains)
        last_complete_segment = validate_saved_sampling_state!(save_resume, n_segments, n_chains)
        # this outer loop can be parallelized
        for chain in 1:n_chains
            if last_complete_segment[chain] > 0
                resume_from[chain] = load_segment(save_resume, chain, last_complete_segment[chain])
                samplers[chain] = prepare_sampler(sampler, resume_from[chain])
            end

            # the inner loop must run sequentially
            for cur_seg in last_complete_segment[chain] + 1:n_segments
                # use the save_every value unless there are some iterations left over
                n_iter = final_segment > 0 && cur_seg == n_segments ? final_segment : save_resume.save_every
                # Run the sampler
                seg = sample(
                    model,
                    samplers[chain],
                    n_iter;
                    nchains=1,
                    progress=false,
                    resume_from=resume_from[chain],
                    save_state=true,
                    sampler_kwargs...,
                )
                # Save the chain
                save_segment(seg, save_resume, chain, cur_seg)
                # Update the resume_from and sampler
                samplers[chain] = prepare_sampler(sampler, seg)
                resume_from[chain] = seg
                
            end
        end
        chains = combine_segments(save_resume, n_segments, n_chains)
    else
        chains = sample(
            model,
            sampler,
            n_iterations;
            nchains=n_chains,
            progress=show_progress,
            sampler_kwargs...,
        )
    end

<<<<<<< HEAD
    # ## Fit model ##
    # if !isnothing(parallelization) && n_chains > 1
    #     #With parallelization
    #     chains = Logging.with_logger(sampling_logger) do
    #         # see if it's a threads or distributed ensemble
    #         if parallelization isa AbstractMCMC.AbstractMCMCThreads
    #             sample(model, sampler, n_iterations, n_chains; progress=show_progress, sampler_kwargs...)
    #         else
    #             sample(model, sampler, n_iterations, n_chains=n_chains; progress=show_progress, sampler_kwargs...)
    #         end
    #     end
    # elseif save_resume.save_every < 1
    #     chains = Logging.with_logger(sampling_logger) do
    #         sample(model, sampler, n_iterations, n_chains=n_chains; progress=show_progress, sampler_kwargs...)
    #     end
    # end

    return FitModelResults(model, nothing, chains)
=======
    return FitModelResults(chains, model)
>>>>>>> 66f14874
end
<|MERGE_RESOLUTION|>--- conflicted
+++ resolved
@@ -208,7 +208,6 @@
         )
     end
 
-<<<<<<< HEAD
     # ## Fit model ##
     # if !isnothing(parallelization) && n_chains > 1
     #     #With parallelization
@@ -226,8 +225,5 @@
     #     end
     # end
 
-    return FitModelResults(model, nothing, chains)
-=======
     return FitModelResults(chains, model)
->>>>>>> 66f14874
-end
+end
