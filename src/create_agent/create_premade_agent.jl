--- conflicted
+++ resolved
@@ -7,24 +7,14 @@
 const global premade_agents = Dict{String,Function}()
 
 """
-<<<<<<< HEAD
-    function premade_agent(
-        model_name::String, params_list::NamedTuple = (;)
-    )
-=======
     premade_agent(model_name::String, config::Dict = Dict(); verbose::Bool = true)
->>>>>>> a8fa5eae
 
 Create an agent from the list of premade agents.
 
-<<<<<<< HEAD
-The current premade agents are: ["premade_binary_rw_softmax"]
-=======
 # Arguments
  - 'model_name::String': Name of the premade model. Returns a list of possible model names if set to 'help'. 
  - 'config::Dict = Dict()': A dictionary with configurations for the agent, like parameters and settings.
  - 'verbose::Bool = true': If set to false, warnings are hidden.
->>>>>>> a8fa5eae
 """
 function premade_agent(model_name::String, config::Dict = Dict(); verbose::Bool = true)
 
